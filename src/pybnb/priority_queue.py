--- conflicted
+++ resolved
@@ -413,11 +413,8 @@
 
     def __init__(self,
                  sense,
-<<<<<<< HEAD
+                 track_bound,
                  *,
-=======
-                 track_bound,
->>>>>>> 8b0d81e5
                  _queue_type_=_NoThreadingMaxPriorityFirstQueue):
         assert sense in (minimize, maximize)
         self._sense = sense
