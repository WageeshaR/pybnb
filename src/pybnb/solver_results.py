"""
Branch-and-bound solver results object.

Copyright by Gabriel A. Hackebeil (gabe.hackebeil@gmail.com).
"""

# recognized pytest-doctestplus plugin,
# not the standard doctest
__doctest_requires__ = {'SolverResults.write': ['yaml']}
import io
import sys
import base64

from pybnb.common import (SolutionStatus,
                          TerminationCondition)
from pybnb.misc import (time_format,
                        as_stream)
from pybnb.node import dumps

class SolverResults:
    """Stores the results of a branch-and-bound solve.

    Attributes
    ----------
    solution_status : string
        The solution status will be set to one of the strings
        documented by the :class:`SolutionStatus
        <pybnb.common.SolutionStatus>` enum.
    termination_condition : string
        The solve termination condition, as determined by
        the dispatcher, will be set to one of the strings
        documented by the :class:`TerminationCondition
        <pybnb.common.TerminationCondition>` enum.
    objective : float
        The best objective found.
    bound : float
        The global optimality bound.
    absolute_gap : float or None
        The absolute gap between the objective and
        bound. This will only be set when the solution
        status sf "optimal" or "feasible"; otherwise, it
        will be None.
    relative_gap : float or None
        The relative gap between the objective and
        bound. This will only be set when the solution
        status sf "optimal" or "feasible"; otherwise, it
        will be None.
    nodes : int
        The total number of nodes processes by all workers.
    wall_time : float
        The process-local wall time (seconds). This is the
        only value on the results object that varies between
        processes.
    best_node : :class:`Node <pybnb.node.Node>`
        The node with the best objective obtained during the
        solve. Note that if the best_objective solver option
        was used, the best_node on the results object may
        have an objective that is worse than the objective
        stored on the results (or may be None).
    """

    def __init__(self):
        self.solution_status = None
        self.termination_condition = None
        self.objective = None
        self.bound = None
        self.absolute_gap = None
        self.relative_gap = None
        self.nodes = None
        self.wall_time = None
        self.best_node = None

    def pprint(self, *, stream=sys.stdout):
        """Prints a nicely formatted representation of the
        results.

        Parameters
        ----------
        stream : file-like object or string, optional
            A file-like object or a filename where results
            should be written to. (default: ``sys.stdout``)
        """
        with as_stream(stream) as stream:
            stream.write("solver results:\n")
            self.write(stream, prefix=" - ", pretty=True)

    def write(self, stream, *, prefix="", pretty=False):
        """Writes results in YAML format to a stream or
        file. Changing the parameter values from their
        defaults may result in the output becoming
        non-compatible with the YAML format.

        Parameters
        ----------
        stream : file-like object or string
            A file-like object or a filename where results
            should be written to.
        prefix : string, optional
            A string to use as a prefix for each line that
            is written. (default: '')
        pretty : bool, optional
            Indicates whether or not certain recognized
            attributes should be formatted for more
            human-readable output. (default: False)

        Example
        -------

<<<<<<< HEAD
        >>> import io
        >>> import yaml
=======
        >>> import six
>>>>>>> 1af7199b
        >>> import pybnb
        >>> results = pybnb.SolverResults()
        >>> results.best_node = pybnb.Node()
        >>> results.best_node.objective = 123
        >>> out = io.StringIO()
        >>> # the best_node is serialized
        >>> results.write(out)
        >>> del results
        >>> import yaml
        >>> results_dict = yaml.safe_load(out.getvalue())
        >>> # de-serialize the best_node
        >>> best_node = pybnb.node.loads(results_dict['best_node'])
        >>> assert best_node.objective == 123

        """
        with as_stream(stream) as stream:
            attrs = vars(self)
            names = sorted(list(attrs.keys()))
            first = ('solution_status', 'termination_condition',
                     'objective', 'bound',
                     'absolute_gap', 'relative_gap',
                     'nodes', 'wall_time', 'best_node')
            for cnt, name in enumerate(first):
                if not hasattr(self, name):
                    continue
                names.remove(name)
                val = getattr(self, name)
                if val is not None:
                    if name in ("solution_status",
                                "termination_condition"):
                        if type(val) in (SolutionStatus,
                                         TerminationCondition):
                            val = val.value
                    elif pretty:
                        if name == 'wall_time':
                            val = time_format(val,
                                              digits=2)
                        elif name in ('objective',
                                      'bound',
                                      'absolute_gap',
                                      'relative_gap'):
                            val = "%.7g" % (val)
                        elif name == "best_node":
                            if val.objective is not None:
                                val = ("Node(objective=%.7g)"
                                       % (val.objective))
                            else:
                                val = "Node(objective=None)"
                    else:
                        if name == "best_node":
                            val = dumps(val)
                            val = base64.encodebytes(val).\
                                decode("ascii")
                            val = ('\n  '.join(
                                val.splitlines()))
                            val = ("!!binary |\n  %s"
                                   % (val))
                        else:
                            val_ = "%r" % (val)
                            if type(val) is float:
                                if val_ == 'inf':
                                    val_ = '.inf'
                                elif val_ == '-inf':
                                    val_ = "-.inf"
                                elif val_ == 'nan':
                                    val_ = ".nan"
                            val = val_
                            del val_
                if pretty or (val is not None):
                    stream.write(prefix+'%s: %s\n'
                                 % (name, val))
                else:
                    assert val is None
                    stream.write(prefix+'%s: null\n'
                                 % (name))
            for name in names:
                val = getattr(self, name)
                if pretty:
                    stream.write(prefix+'%s: %r\n'
                                 % (name, val))
                else:
                    if val is None:
                        stream.write(prefix+'%s: null\n'
                                     % (name))
                    else:
                        val_ = "%r" % (val)
                        if type(val) is float:
                            if val_ == 'inf':
                                val_ = '.inf'
                            elif val_ == '-inf':
                                val_ = "-.inf"
                            elif val_ == 'nan':
                                val_ = ".nan"
                        val = val_
                        del val_
                        stream.write(prefix+'%s: %s\n'
                                     % (name, val))

    def __str__(self):
        """Represents the results as a string."""
        tmp = io.StringIO()
        self.pprint(stream=tmp)
        return tmp.getvalue()<|MERGE_RESOLUTION|>--- conflicted
+++ resolved
@@ -106,12 +106,7 @@
         Example
         -------
 
-<<<<<<< HEAD
         >>> import io
-        >>> import yaml
-=======
-        >>> import six
->>>>>>> 1af7199b
         >>> import pybnb
         >>> results = pybnb.SolverResults()
         >>> results.best_node = pybnb.Node()
